include(cstone_add_test)

set(UNIT_TEST_SOURCES_GPU
        cuda/device_vector.cu
        domain/domaindecomp_gpu.cu
        halos/gather_halos_gpu.cu
        primitives/clz.cu
        primitives/concat_vector.cu
        primitives/gather.cu
        primitives/primitives_gpu.cu
        primitives/warpscan.cu
        focus/inject.cu
        focus/octree_focus.cu
        sfc/common.cu
        traversal/groups.cu
        traversal/macs.cu
        tree/btree.cu
        tree/csarray.cu
        tree/octree.cu
)

if(CMAKE_HIP_COMPILER)
    set_source_files_properties(${UNIT_TEST_SOURCES_GPU} PROPERTIES LANGUAGE HIP)
endif()

set(testname component_units_cuda)

if(CMAKE_CUDA_COMPILER OR CMAKE_HIP_COMPILER)
<<<<<<< HEAD
    add_library(gpu_unit_obj OBJECT
            domain/domaindecomp_gpu.cu
            halos/gather_halos_gpu.cu
            neighbors/compressneighbors.cu
            neighbors/reducearray.cu
            primitives/clz.cu
            primitives/primitives_gpu.cu
            primitives/warpscan.cu
            focus/inject.cu
            sfc/common.cu
            traversal/groups.cu
            tree/btree.cu
            tree/csarray.cu
            tree/octree.cu)
=======
    add_library(gpu_unit_obj OBJECT ${UNIT_TEST_SOURCES_GPU})
>>>>>>> 28ba5da5
    target_link_libraries(gpu_unit_obj PUBLIC cstone_gpu OpenMP::OpenMP_CXX GTest::gtest_main)
    target_include_directories(gpu_unit_obj PRIVATE ${PROJECT_SOURCE_DIR}/include)
    target_include_directories(gpu_unit_obj PRIVATE ${PROJECT_SOURCE_DIR}/test)

    add_executable(${testname} test_main.cpp)
    target_link_libraries(${testname} PUBLIC gpu_unit_obj)
    cstone_add_test(${testname} EXECUTABLE ${testname} RANKS 1)
    install(TARGETS ${testname} RUNTIME DESTINATION ${CMAKE_INSTALL_SBINDIR}/unit_cuda)
endif()

if(CMAKE_HIP_COMPILER)
    target_link_libraries(gpu_unit_obj PUBLIC hip::host)
    target_compile_definitions(gpu_unit_obj PRIVATE USE_CUDA THRUST_DEVICE_SYSTEM=THRUST_DEVICE_SYSTEM_HIP)
    set_target_properties(${testname} PROPERTIES LINKER_LANGUAGE CXX)
endif()

unset(testname)<|MERGE_RESOLUTION|>--- conflicted
+++ resolved
@@ -17,6 +17,8 @@
         tree/btree.cu
         tree/csarray.cu
         tree/octree.cu
+        neighbors/compressneighbors.cu
+        neighbors/reducearray.cu
 )
 
 if(CMAKE_HIP_COMPILER)
@@ -26,24 +28,7 @@
 set(testname component_units_cuda)
 
 if(CMAKE_CUDA_COMPILER OR CMAKE_HIP_COMPILER)
-<<<<<<< HEAD
-    add_library(gpu_unit_obj OBJECT
-            domain/domaindecomp_gpu.cu
-            halos/gather_halos_gpu.cu
-            neighbors/compressneighbors.cu
-            neighbors/reducearray.cu
-            primitives/clz.cu
-            primitives/primitives_gpu.cu
-            primitives/warpscan.cu
-            focus/inject.cu
-            sfc/common.cu
-            traversal/groups.cu
-            tree/btree.cu
-            tree/csarray.cu
-            tree/octree.cu)
-=======
     add_library(gpu_unit_obj OBJECT ${UNIT_TEST_SOURCES_GPU})
->>>>>>> 28ba5da5
     target_link_libraries(gpu_unit_obj PUBLIC cstone_gpu OpenMP::OpenMP_CXX GTest::gtest_main)
     target_include_directories(gpu_unit_obj PRIVATE ${PROJECT_SOURCE_DIR}/include)
     target_include_directories(gpu_unit_obj PRIVATE ${PROJECT_SOURCE_DIR}/test)
